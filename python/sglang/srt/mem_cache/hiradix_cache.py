import heapq
import logging
import threading
import time
import hashlib
from typing import List, Optional

import torch
import numpy as np

from sglang.srt.managers.cache_controller import HiCacheController
from sglang.srt.mem_cache.memory_pool import (
    MHATokenToKVPool,
    MHATokenToKVPoolHost,
    MLATokenToKVPool,
    MLATokenToKVPoolHost,
    ReqToTokenPool,
    TokenToKVPoolAllocator,
)
from sglang.srt.mem_cache.radix_cache import RadixCache, TreeNode

from sglang.srt.mem_cache.mooncake_store import MooncakeStore

logger = logging.getLogger(__name__)



def token_ids_to_key(
    token_ids: List,
    local_rank: int
):
    token_ids_bytes = np.array(token_ids).tobytes()
    hash_object = hashlib.blake2b(token_ids_bytes)
    hash_hex = hash_object.hexdigest()
    return f"{int(hash_hex[:16], 16)}_{local_rank}"


def page_token_ids_to_key(
    prefix_page_ids: List,
    current_page_ids: List,
    local_rank: int
):
    prefix_str = ""
    if len(prefix_page_ids) > 0:
        prefix_page_ids_bytes = np.array(prefix_page_ids).tobytes()
        prefix_hash_object = hashlib.blake2b(prefix_page_ids_bytes)
        prefix_hash_hex = prefix_hash_object.hexdigest()
        prefix_str = f"{int(prefix_hash_hex[:16], 16)}"

    current_token_ids_bytes = np.array(current_page_ids).tobytes()
    current_hash_object = hashlib.blake2b(current_token_ids_bytes)
    current_hash_hex = current_hash_object.hexdigest()

    return f"{prefix_str}_{int(current_hash_hex[:16], 16)}_{local_rank}"

def get_node_l3_keys(
    token_ids: List,
    token_len: int,
    local_rank: int = 0,
    page_size: int = 1,
):
    l3_keys = []
    total_token_len = len(token_ids)
    if page_size == 1:
        # 每个token的key构建需要加上完整的前缀
        for i in range(total_token_len - token_len, total_token_len):
            l3_keys.append(token_ids_to_key(token_ids[:i + 1], local_rank))
    else:
        total_block_len = len(token_ids) // page_size
        num_key = token_len // page_size
        for i in range(total_block_len - num_key, total_block_len):
            prefix_block_token_ids = token_ids[: i * page_size]
            current_block_token_ids = token_ids[i * page_size : (i + 1) * page_size]
            l3_keys.append(page_token_ids_to_key(prefix_block_token_ids, current_block_token_ids, local_rank))

    return l3_keys

class HiRadixCache(RadixCache):

    def __init__(
        self,
        req_to_token_pool: ReqToTokenPool,
        token_to_kv_pool_allocator: TokenToKVPoolAllocator,
        tp_cache_group: torch.distributed.ProcessGroup,
        page_size: int,
        hicache_ratio: float,
        hicache_size: int,
        hicache_write_policy: str,
        enable_mooncake_store_l3_cache: bool
    ):
        self.kv_cache = token_to_kv_pool_allocator.get_kvcache()
        if isinstance(self.kv_cache, MHATokenToKVPool):
            self.token_to_kv_pool_host = MHATokenToKVPoolHost(
                self.kv_cache, hicache_ratio, hicache_size, page_size
            )
        elif isinstance(self.kv_cache, MLATokenToKVPool):
            self.token_to_kv_pool_host = MLATokenToKVPoolHost(
                self.kv_cache, hicache_ratio, hicache_size, page_size
            )
        else:
            raise ValueError(f"HiRadixCache only supports MHA and MLA yet")

        self.mooncake_l3_kv_pool = None
        self.mooncake_l3_load_cache_event = None
        self.enable_mooncake_store_l3_cache = enable_mooncake_store_l3_cache
        if enable_mooncake_store_l3_cache:
            # TODO(huangtingwei9988):L3 cache only support write_through_selective and write_through write policy
            assert hicache_write_policy in ["write_through_selective", "write_through"]
            self.mooncake_l3_kv_pool = MooncakeStore()
            self.mooncake_l3_load_cache_event = threading.Event()

        self.tp_group = tp_cache_group
        self.page_size = page_size

        self.load_cache_event = threading.Event()
        self.cache_controller = HiCacheController(
            token_to_kv_pool_allocator,
            self.token_to_kv_pool_host,
            page_size,
            enable_mooncake_store_l3_cache,
            load_cache_event=self.load_cache_event,
            write_policy=hicache_write_policy,
            mooncake_l3_kv_pool=self.mooncake_l3_kv_pool,
            mooncake_l3_load_cache_event=self.mooncake_l3_load_cache_event
        )

        # record the nodes with ongoing write through
        self.ongoing_write_through = {}
        # record the node segments with ongoing load back
        self.ongoing_load_back = {}
        # todo: dynamically adjust the threshold
        self.write_through_threshold = (
            1 if hicache_write_policy == "write_through" else 3
        )
        self.load_back_threshold = 10
        super().__init__(
            req_to_token_pool, token_to_kv_pool_allocator, page_size, disable=False
        )

    def reset(self):
        TreeNode.counter = 0
        self.cache_controller.reset()
        self.token_to_kv_pool_host.clear()
        super().reset()

    def get_height(self, node: TreeNode):
        height = 0
        while node != self.root_node:
            node = node.parent
            height += 1
        return height

    def write_backup(self, node: TreeNode, write_back=False, token_ids: Optional[List]=None):
        l3_keys = []
        if self.enable_mooncake_store_l3_cache:
            l3_keys = get_node_l3_keys(token_ids, len(node.value),
                                       torch.cuda.current_device(), self.page_size)

        host_indices = self.cache_controller.write(
            device_indices=node.value,
            node_id=node.id,
            l3_keys=l3_keys if self.enable_mooncake_store_l3_cache else None
        )
        if host_indices is None:
            self.evict_host(len(node.value))
            host_indices = self.cache_controller.write(
                device_indices=node.value,
                node_id=node.id,
                l3_keys=l3_keys if self.enable_mooncake_store_l3_cache else None
            )
        if host_indices is not None:
            node.host_value = host_indices
            self.ongoing_write_through[node.id] = node
            if not write_back:
                # no need to lock nodes if write back
                self.inc_lock_ref(node)
        else:
            return 0

        if len(l3_keys) > 0:
            node.l3_keys = l3_keys

        return len(host_indices)

    def inc_hit_count(self, node: TreeNode, token_ids: Optional[List]=None):
        if node.backuped or self.cache_controller.write_policy == "write_back":
            return
        node.hit_count += 1
        if node.hit_count >= self.write_through_threshold:
            self.write_backup(node, token_ids=token_ids)
            node.hit_count = 0

    def writing_check(self, write_back=False):
        if write_back:
            # blocking till all write back complete
            while len(self.ongoing_write_through) > 0:
                ack_id = self.cache_controller.ack_write_queue.get()
                del self.ongoing_write_through[ack_id]
            return
        queue_size = torch.tensor(
            self.cache_controller.ack_write_queue.qsize(), dtype=torch.int
        )
        if torch.distributed.get_world_size(group=self.tp_group) > 1:
            # synchrnoize TP workers to make the same update to radix cache
            torch.distributed.all_reduce(
                queue_size,
                op=torch.distributed.ReduceOp.MIN,
                group=self.tp_group,
            )

        if self.enable_mooncake_store_l3_cache:
            # l2 and l3 are offloaded at the same time, so ack_id needs to be received twice
            ack_id_count = {}
            for _ in range(queue_size.item()):
                ack_id = self.cache_controller.ack_write_queue.get()
                if ack_id in ack_id_count.keys():
                    self.dec_lock_ref(self.ongoing_write_through[ack_id])
                    del self.ongoing_write_through[ack_id]
                    ack_id_count[ack_id] += 1
                    if ack_id_count[ack_id] > 2:
                        raise ValueError("ack_id error in hiRadixCache write check")
                else:
                    ack_id_count[ack_id] = 1
        else:
            for _ in range(queue_size.item()):
                ack_id = self.cache_controller.ack_write_queue.get()
                self.dec_lock_ref(self.ongoing_write_through[ack_id])
                del self.ongoing_write_through[ack_id]

    def loading_check(self):
        while not self.cache_controller.ack_load_queue.empty():
            try:
                ack_id = self.cache_controller.ack_load_queue.get_nowait()
                start_node, end_node = self.ongoing_load_back[ack_id]
                self.dec_lock_ref(end_node)
                while end_node != start_node:
                    assert end_node.loading
                    end_node.loading = False
                    end_node = end_node.parent
                # clear the reference
                del self.ongoing_load_back[ack_id]
            except Exception:
                break

    def evictable_size(self):
        return self.evictable_size_

    def evict(self, num_tokens: int):
        leaves = self._collect_leaves_device()
        heapq.heapify(leaves)

        num_evicted = 0
        write_back_nodes = []
        while num_evicted < num_tokens and len(leaves):
            x = heapq.heappop(leaves)

            if x.lock_ref > 0:
                continue

            if not x.backuped:
                if self.cache_controller.write_policy == "write_back":
                    # write to host if the node is not backuped
                    num_evicted += self.write_backup(x, write_back=True)
                    write_back_nodes.append(x)
                else:
                    num_evicted += self._evict_regular(x)
            else:
                num_evicted += self._evict_backuped(x)

            for child in x.parent.children.values():
                if child in write_back_nodes:
                    continue
                if not child.evicted:
                    break
            else:
                # all children are evicted or no children
                heapq.heappush(leaves, x.parent)

        if self.cache_controller.write_policy == "write_back":
            self.writing_check(write_back=True)
            for node in write_back_nodes:
                assert node.backuped
                self._evict_backuped(node)

    def _evict_backuped(self, node: TreeNode):
        # evict a node already written to host
        num_evicted = self.cache_controller.evict_device(node.value, node.host_value)
        assert num_evicted > 0
        self.evictable_size_ -= num_evicted
        node.value = None
        return num_evicted

    def _evict_regular(self, node: TreeNode):
        # evict a node not initiated write to host
        self.cache_controller.mem_pool_device_allocator.free(node.value)
        num_evicted = len(node.value)
        self._delete_leaf(node)
        return num_evicted

    def evict_host(self, num_tokens: int):
        leaves = self._collect_leaves()
        heapq.heapify(leaves)

        num_evicted = 0
        while num_evicted < num_tokens and len(leaves):
            x = heapq.heappop(leaves)
            if x == self.root_node:
                break
            # only evict the host value of evicted nodes
            if not x.evicted:
                continue

            num_evicted += self.cache_controller.evict_host(x.host_value)

            for k, v in x.parent.children.items():
                if v == x:
                    break
            if len(x.parent.children[k].l3_keys()) == 0:
                del x.parent.children[k]

            if len(x.parent.children) == 0 and x.parent.evicted:
                heapq.heappush(leaves, x.parent)

    def load_back(
        self, node: TreeNode, mem_quota: Optional[int] = None
    ) -> Optional[torch.Tensor]:
        # todo: more loading policies

        last_hit_node = node
        l2_nodes_to_load = []
        l3_nodes_to_load = []

        while node.evicted:
            assert (
                node.backuped
            ), "No backup available on evicted nodes, should not happen"
            if node.l2_backuped:
                l2_nodes_to_load.insert(0, node)
            if self.enable_mooncake_store_l3_cache:
                if not node.l2_backuped and node.l3_backuped:
                    l3_nodes_to_load.insert(0, node)
            node = node.parent
        else:
            ancester_node = node

        # protect the ancestor nodes from eviction
        delta = self.inc_lock_ref(ancester_node)

        # load it all or not at all
        host_indices = []
        if len(l2_nodes_to_load) > 0:
            host_indices = torch.cat([n.host_value for n in l2_nodes_to_load])
        l3_keys = [key for n in l3_nodes_to_load for key in n.l3_keys]

        total_load_back_size = len(host_indices) + len(l3_keys) * self.page_size

        if total_load_back_size < self.load_back_threshold or (
            total_load_back_size > mem_quota + delta if mem_quota is not None else False
        ):
            # skip loading back if the total size is too small or exceeding the memory quota
            self.dec_lock_ref(ancester_node)
            return None

        device_indices = self.cache_controller.load(
            host_indices=host_indices, node_id=last_hit_node.id, l3_keys=l3_keys
        )
        if device_indices is None:
            self.evict(len(host_indices))
            device_indices = self.cache_controller.load(
                host_indices=host_indices, node_id=last_hit_node.id, l3_keys=l3_keys
            )
        self.dec_lock_ref(ancester_node)
        if device_indices is None:
            # no sufficient GPU memory to load back KV caches
            return None

        self.ongoing_load_back[last_hit_node.id] = (ancester_node, last_hit_node)
        offset = 0
        for node in l2_nodes_to_load:
            node.value = device_indices[offset : offset + len(node.host_value)]
            offset += len(node.host_value)
            node.loading = True
        for node in l3_nodes_to_load:
            node.value = device_indices[offset: offset + len(node.l3_keys) * self.page_size]
            offset += len(node.l3_keys) * self.page_size
            node.loading = True
        self.evictable_size_ += total_load_back_size
        self.inc_lock_ref(last_hit_node)

        return device_indices

    def init_load_back(
        self,
        last_node: TreeNode,
        prefix_indices: torch.Tensor,
        mem_quota: Optional[int] = None,
    ):
        assert (
            len(prefix_indices) == 0 or prefix_indices.is_cuda
        ), "indices of device kV caches should be on GPU"
        if last_node.evicted:
            loading_values = self.load_back(last_node, mem_quota)
            if loading_values is not None:
                prefix_indices = (
                    loading_values
                    if len(prefix_indices) == 0
                    else torch.cat([prefix_indices, loading_values])
                )
                logger.debug(
                    f"loading back {len(loading_values)} tokens for node {last_node.id}"
                )

            while last_node.evicted:
                last_node = last_node.parent

        return last_node, prefix_indices

    def ready_to_load_cache(self):
        self.load_cache_event.set()
        if self.mooncake_l3_load_cache_event:
            self.mooncake_l3_load_cache_event.set()

    def match_prefix(self, key: List[int], include_evicted=False, **kwargs):
        empty_value = torch.empty((0,), dtype=torch.int64, device=self.device)
        if self.disable or len(key) == 0:
            if include_evicted:
                return empty_value, self.root_node, self.root_node
            else:
                return empty_value, self.root_node

        if self.page_size != 1:
            page_aligned_len = len(key) // self.page_size * self.page_size
            key = key[:page_aligned_len]

        value, last_node = self._match_prefix_helper(self.root_node, key)
        if value:
            value = torch.cat(value)
        else:
            value = empty_value

        last_node_global = last_node
        while last_node.evicted:
            last_node = last_node.parent

        if include_evicted:
            return value, last_node, last_node_global
        else:
            return value, last_node

    def _match_prefix_helper(self, node: TreeNode, key: List):
<<<<<<< HEAD
        total_key = key
        node.last_access_time = time.time()
=======
        node.last_access_time = time.monotonic()
>>>>>>> 844e2f22
        child_key = self.get_child_key_fn(key)
        value = []
        total_prefix_length = 0

        while len(key) > 0 and child_key in node.children.keys():
            child = node.children[child_key]
            child.last_access_time = time.monotonic()
            prefix_len = self.key_match_fn(child.key, key)
            total_prefix_length += prefix_len
            if prefix_len < len(child.key):
                new_node = self._split_node(child.key, child, prefix_len)
                self.inc_hit_count(new_node, token_ids=total_key[:total_prefix_length])
                if not new_node.evicted:
                    value.append(new_node.value)
                node = new_node
                key = key[prefix_len:]
                break
            else:
                self.inc_hit_count(child, token_ids=total_key[:total_prefix_length])
                if not child.evicted:
                    value.append(child.value)
                node = child
                key = key[prefix_len:]

                if len(key):
                    child_key = self.get_child_key_fn(key)

        if self.enable_mooncake_store_l3_cache:
            # try to get the cross instance shared kv cache
            if len(key) and (not node.evicted or node.backuped):
                l3_keys = get_node_l3_keys(total_key, len(key),
                                           torch.cuda.current_device(), self.page_size)
                l3_exist_keys = []
                for item in l3_keys:
                    key_ = f"{item}_{0}"
                    if self.mooncake_l3_kv_pool.is_exist(key_):
                        l3_exist_keys.append(item)
                    else:
                        break

                if len(l3_exist_keys) > 0:
                    child_key = self.get_child_key_fn(key[:len(l3_exist_keys) * self.page_size])
                    new_node = TreeNode()
                    new_node.parent = node
                    new_node.key = key[:len(l3_exist_keys) * self.page_size]
                    node.children[child_key] = new_node
                    new_node.l3_keys = l3_exist_keys
                    node = new_node

        return value, node

    def _split_node(self, key, child: TreeNode, split_len: int):
        # child node split into new_node -> child
        new_node = TreeNode()
        new_node.children = {self.get_child_key_fn(key[split_len:]): child}
        new_node.parent = child.parent
        new_node.lock_ref = child.lock_ref
        new_node.key = child.key[:split_len]
        new_node.loading = child.loading

        # split value and host value if exists
        if child.evicted:
            new_node.value = None
        else:
            new_node.value = child.value[:split_len]
            child.value = child.value[split_len:]
        if child.l2_backuped:
            new_node.host_value = child.host_value[:split_len]
            child.host_value = child.host_value[split_len:]
        if child.l3_backuped:
            new_node.l3_keys = child.l3_keys[:split_len // self.page_size]
            child.l3_keys = child.l3_keys[split_len // self.page_size:]
        child.parent = new_node
        child.key = child.key[split_len:]
        new_node.parent.children[self.get_child_key_fn(key)] = new_node
        return new_node

    def _insert_helper(self, node: TreeNode, key: List, value):
<<<<<<< HEAD
        total_key = key
        node.last_access_time = time.time()
=======
        node.last_access_time = time.monotonic()
>>>>>>> 844e2f22
        if len(key) == 0:
            return 0

        child_key = self.get_child_key_fn(key)
        total_prefix_length = 0

        while len(key) > 0 and child_key in node.children.keys():
            node = node.children[child_key]
            node.last_access_time = time.monotonic()
            prefix_len = self.key_match_fn(node.key, key)

            if prefix_len == len(node.key):
                if node.evicted:
                    # change the reference if the node is evicted
                    # this often happens in the case of KV cache recomputation
                    node.value = value[:prefix_len]
                    self.token_to_kv_pool_host.update_synced(node.host_value)
                    self.evictable_size_ += len(node.value)
                else:
                    total_prefix_length += prefix_len
                    self.inc_hit_count(node, token_ids=total_key[:total_prefix_length])
            else:
                # partial match, split the node
                new_node = self._split_node(node.key, node, prefix_len)
                if new_node.evicted:
                    new_node.value = value[:prefix_len]
                    self.token_to_kv_pool_host.update_synced(new_node.host_value)
                    self.evictable_size_ += len(new_node.value)
                else:
                    total_prefix_length += prefix_len
                    self.inc_hit_count(new_node, token_ids=total_key[:total_prefix_length])
                node = new_node

            key = key[prefix_len:]
            value = value[prefix_len:]

            if len(key):
                child_key = self.get_child_key_fn(key)

        if len(key):
            new_node = TreeNode()
            new_node.parent = node
            new_node.key = key
            new_node.value = value
            node.children[child_key] = new_node
            self.evictable_size_ += len(value)

            if self.cache_controller.write_policy != "write_back":
                self.inc_hit_count(new_node, token_ids=total_key)
        return total_prefix_length

    def _collect_leaves_device(self):
        def is_leaf(node):
            if node.evicted:
                return False
            if node == self.root_node:
                return False
            if len(node.children) == 0:
                return True
            for child in node.children.values():
                if not child.evicted:
                    return False
            return True

        ret_list = []
        stack = [self.root_node]
        while stack:
            cur_node = stack.pop()
            if is_leaf(cur_node):
                ret_list.append(cur_node)
            else:
                for cur_child in cur_node.children.values():
                    if not cur_child.evicted:
                        stack.append(cur_child)
        return ret_list<|MERGE_RESOLUTION|>--- conflicted
+++ resolved
@@ -448,12 +448,8 @@
             return value, last_node
 
     def _match_prefix_helper(self, node: TreeNode, key: List):
-<<<<<<< HEAD
         total_key = key
-        node.last_access_time = time.time()
-=======
         node.last_access_time = time.monotonic()
->>>>>>> 844e2f22
         child_key = self.get_child_key_fn(key)
         value = []
         total_prefix_length = 0
@@ -532,12 +528,8 @@
         return new_node
 
     def _insert_helper(self, node: TreeNode, key: List, value):
-<<<<<<< HEAD
         total_key = key
-        node.last_access_time = time.time()
-=======
         node.last_access_time = time.monotonic()
->>>>>>> 844e2f22
         if len(key) == 0:
             return 0
 
