--- conflicted
+++ resolved
@@ -98,7 +98,6 @@
     @abc.abstractmethod
     def init_kv_buffer(self):
         raise NotImplementedError()
-<<<<<<< HEAD
     
     @abc.abstractmethod
     def get_flat_data_page(self, index) -> torch.Tensor:
@@ -108,17 +107,6 @@
         raise NotImplementedError()
 
     @abc.abstractmethod
-=======
-
-    @abc.abstractmethod
-    def get_flat_data_page(self, index) -> torch.Tensor:
-        """
-        Get a flat data page from the host memory pool.
-        """
-        raise NotImplementedError()
-
-    @abc.abstractmethod
->>>>>>> e50109f2
     def set_from_flat_data_page(self, index: int, data_page: torch.Tensor) -> None:
         """
         Set a flat data page to the host memory pool.
@@ -252,11 +240,7 @@
             device=self.device,
             pin_memory=self.pin_memory,
         )
-<<<<<<< HEAD
     
-=======
-
->>>>>>> e50109f2
     # todo, page first memory layout
     def get_flat_data_page(self, index) -> torch.Tensor:
         return self.kv_buffer[:, :, index : index + self.page_size, :, :].flatten()
@@ -270,7 +254,6 @@
             self.head_dim,
         )
 
-<<<<<<< HEAD
     def get_buffer_meta(self, keys, indices):
         ptr_list = []
         key_list = []
@@ -292,8 +275,6 @@
         return key_list, ptr_list, element_size_list
 
 
-=======
->>>>>>> e50109f2
     @property
     def k_buffer(self):
         return self.kv_buffer[0]
@@ -343,7 +324,6 @@
             device=self.device,
             pin_memory=self.pin_memory,
         )
-<<<<<<< HEAD
     
     def get_flat_data_page(self, index) -> torch.Tensor:
         return self.kv_buffer[:, index : index + self.page_size, :, :].flatten()
@@ -370,17 +350,4 @@
                 key_list.append(f"{key_}_{layer_id}_k")
         element_size = self.dtype.itemsize * self.page_size * (self.kv_lora_rank + self.qk_rope_head_dim)
         element_size_list = [element_size] * len(key_list)
-        return key_list, ptr_list, element_size_list
-=======
-
-    def get_flat_data_page(self, index) -> torch.Tensor:
-        return self.kv_buffer[:, index : index + self.page_size, :, :].flatten()
-
-    def set_from_flat_data_page(self, index: int, data_page: torch.Tensor) -> None:
-        self.kv_buffer[:, index : index + self.page_size, :, :] = data_page.reshape(
-            self.layer_num,
-            self.page_size,
-            1,
-            self.kv_lora_rank + self.qk_rope_head_dim,
-        )
->>>>>>> e50109f2
+        return key_list, ptr_list, element_size_list