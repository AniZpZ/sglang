--- conflicted
+++ resolved
@@ -315,8 +315,6 @@
             pin_memory=self.pin_memory,
         )
 
-<<<<<<< HEAD
-=======
     # todo, page first memory layout
     def get_flat_data_page(self, index) -> torch.Tensor:
         return self.kv_buffer[:, :, index : index + self.page_size, :, :].flatten()
@@ -367,7 +365,6 @@
         element_size_list = [element_size] * len(key_list)
         return key_list, ptr_list, element_size_list
 
->>>>>>> d9049592
     @property
     def k_buffer(self):
         return self.kv_buffer[0]
@@ -650,7 +647,6 @@
             raise ValueError(f"Unsupported layout: {self.layout}")
 
     def set_from_flat_data_page(self, index: int, data_page: torch.Tensor) -> None:
-<<<<<<< HEAD
         if self.layout == "layer_first":
             self.kv_buffer[:, index : index + self.page_size, :, :] = data_page.reshape(
                 self.layer_num,
@@ -667,7 +663,6 @@
             )
         else:
             raise ValueError(f"Unsupported layout: {self.layout}")
-=======
         self.kv_buffer[:, index : index + self.page_size, :, :] = data_page.reshape(
             self.layer_num,
             self.page_size,
@@ -700,5 +695,4 @@
             * (self.kv_lora_rank + self.qk_rope_head_dim)
         )
         element_size_list = [element_size] * len(key_list)
-        return key_list, ptr_list, element_size_list
->>>>>>> d9049592
+        return key_list, ptr_list, element_size_list