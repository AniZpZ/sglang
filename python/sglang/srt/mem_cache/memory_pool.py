"""
Copyright 2023-2024 SGLang Team
Licensed under the Apache License, Version 2.0 (the "License");
you may not use this file except in compliance with the License.
You may obtain a copy of the License at

    http://www.apache.org/licenses/LICENSE-2.0

Unless required by applicable law or agreed to in writing, software
distributed under the License is distributed on an "AS IS" BASIS,
WITHOUT WARRANTIES OR CONDITIONS OF ANY KIND, either express or implied.
See the License for the specific language governing permissions and
limitations under the License.
"""

from sglang.srt.torch_memory_saver_adapter import TorchMemorySaverAdapter

"""
Memory pool.

SGLang has two levels of memory pool.
ReqToTokenPool maps a request to its token locations.
TokenToKVPoolAllocator manages the indices to kv cache data.
KVCache actually holds the physical kv cache.
"""

import abc
import logging
from contextlib import nullcontext
from typing import List, Optional, Tuple, Union

import numpy as np
import torch
import triton
import triton.language as tl

from sglang.srt.constants import GPU_MEMORY_TYPE_KV_CACHE
from sglang.srt.layers.radix_attention import RadixAttention
from sglang.srt.utils import debug_timing, get_bool_env_var, is_cuda, next_power_of_2

logger = logging.getLogger(__name__)

GB = 1024 * 1024 * 1024
_is_cuda = is_cuda()


class ReqToTokenPool:
    """A memory pool that maps a request to its token locations."""

    def __init__(
        self,
        size: int,
        max_context_len: int,
        device: str,
        enable_memory_saver: bool,
    ):

        memory_saver_adapter = TorchMemorySaverAdapter.create(
            enable=enable_memory_saver
        )

        self.size = size
        self.max_context_len = max_context_len
        self.device = device
        with memory_saver_adapter.region(GPU_MEMORY_TYPE_KV_CACHE):
            self.req_to_token = torch.zeros(
                (size, max_context_len), dtype=torch.int32, device=device
            )
        self.free_slots = list(range(size))

    def write(self, indices, values):
        self.req_to_token[indices] = values

    def available_size(self):
        return len(self.free_slots)

    def alloc(self, need_size: int) -> List[int]:
        if need_size > len(self.free_slots):
            return None

        select_index = self.free_slots[:need_size]
        self.free_slots = self.free_slots[need_size:]

        return select_index

    def free(self, free_index: Union[int, List[int]]):
        if isinstance(free_index, (int,)):
            self.free_slots.append(free_index)
        else:
            self.free_slots.extend(free_index)

    def clear(self):
        self.free_slots = list(range(self.size))


class KVCache(abc.ABC):
    @abc.abstractmethod
    def __init__(
        self,
        size: int,
        page_size: int,
        dtype: torch.dtype,
        layer_num: int,
        device: str,
        enable_memory_saver: bool,
        start_layer: Optional[int] = None,
        end_layer: Optional[int] = None,
    ):
        self.size = size
        self.page_size = page_size
        self.dtype = dtype
        self.device = device
        if dtype in (torch.float8_e5m2, torch.float8_e4m3fn):
            # NOTE: Store as torch.uint8 because Tensor.index_put is not implemented for torch.float8_e5m2
            self.store_dtype = torch.uint8
        else:
            self.store_dtype = dtype
        self.layer_num = layer_num
        self.start_layer = start_layer or 0
        self.end_layer = end_layer or layer_num - 1
        self.memory_saver_adapter = TorchMemorySaverAdapter.create(
            enable=enable_memory_saver
        )

        # used for chunked cpu-offloading
        self.cpu_offloading_chunk_size = 8192

    @abc.abstractmethod
    def get_key_buffer(self, layer_id: int) -> torch.Tensor:
        raise NotImplementedError()

    @abc.abstractmethod
    def get_value_buffer(self, layer_id: int) -> torch.Tensor:
        raise NotImplementedError()

    @abc.abstractmethod
    def get_kv_buffer(self, layer_id: int) -> Tuple[torch.Tensor, torch.Tensor]:
        raise NotImplementedError()

    @abc.abstractmethod
    def set_kv_buffer(
        self,
        layer: RadixAttention,
        loc: torch.Tensor,
        cache_k: torch.Tensor,
        cache_v: torch.Tensor,
    ) -> None:
        raise NotImplementedError()

    def get_flat_data(self, indices):
        raise NotImplementedError()

    def transfer(self, indices, flat_data):
        raise NotImplementedError()

    def transfer_per_layer(self, indices, flat_data, layer_id):
        raise NotImplementedError()

    def register_layer_transfer_counter(self, layer_transfer_counter):
        self.layer_transfer_counter = layer_transfer_counter

    def get_cpu_copy(self, indices):
        raise NotImplementedError()

    def load_cpu_copy(self, kv_cache_cpu, indices):
        raise NotImplementedError()


class MHATokenToKVPool(KVCache):

    def __init__(
        self,
        size: int,
        page_size: int,
        dtype: torch.dtype,
        head_num: int,
        head_dim: int,
        layer_num: int,
        device: str,
        enable_memory_saver: bool,
        start_layer: Optional[int] = None,
        end_layer: Optional[int] = None,
    ):
        super().__init__(
            size,
            page_size,
            dtype,
            layer_num,
            device,
            enable_memory_saver,
            start_layer,
            end_layer,
        )

        self.head_num = head_num
        self.head_dim = head_dim

        # for disagg with nvlink
        self.enable_custom_mem_pool = get_bool_env_var(
            "SGLANG_MOONCAKE_CUSTOM_MEM_POOL", "false"
        )
        if self.enable_custom_mem_pool:
            # TODO(shangming): abstract custom allocator class for more backends
            from mooncake.allocator import NVLinkAllocator

            allocator = NVLinkAllocator.get_allocator(self.device)
            self.custom_mem_pool = torch.cuda.MemPool(allocator.allocator())
        else:
            self.custom_mem_pool = None

        self._create_buffers()

        self.layer_transfer_counter = None
        self.device_module = torch.get_device_module(self.device)
        self.alt_stream = self.device_module.Stream() if _is_cuda else None

        k_size, v_size = self.get_kv_size_bytes()
        logger.info(
            f"KV Cache is allocated. #tokens: {size}, K size: {k_size / GB:.2f} GB, V size: {v_size / GB:.2f} GB"
        )

    def _create_buffers(self):
        with self.memory_saver_adapter.region(GPU_MEMORY_TYPE_KV_CACHE):
            with (
                torch.cuda.use_mem_pool(self.custom_mem_pool)
                if self.enable_custom_mem_pool
                else nullcontext()
            ):
                # [size, head_num, head_dim] for each layer
                # The padded slot 0 is used for writing dummy outputs from padded tokens.
                self.k_buffer = [
                    torch.zeros(
                        (self.size + self.page_size, self.head_num, self.head_dim),
                        dtype=self.store_dtype,
                        device=self.device,
                    )
                    for _ in range(self.layer_num)
                ]
                self.v_buffer = [
                    torch.zeros(
                        (self.size + self.page_size, self.head_num, self.head_dim),
                        dtype=self.store_dtype,
                        device=self.device,
                    )
                    for _ in range(self.layer_num)
                ]

        self.data_ptrs = torch.tensor(
            [x.data_ptr() for x in self.k_buffer + self.v_buffer],
            dtype=torch.uint64,
            device=self.device,
        )
        self.data_strides = torch.tensor(
            [
                np.prod(x.shape[1:]) * x.dtype.itemsize
                for x in self.k_buffer + self.v_buffer
            ],
            device=self.device,
        )

    def _clear_buffers(self):
        del self.k_buffer
        del self.v_buffer

    def get_kv_size_bytes(self):
        assert hasattr(self, "k_buffer")
        assert hasattr(self, "v_buffer")
        k_size_bytes = 0
        for k_cache in self.k_buffer:
            k_size_bytes += np.prod(k_cache.shape) * k_cache.dtype.itemsize
        v_size_bytes = 0
        for v_cache in self.v_buffer:
            v_size_bytes += np.prod(v_cache.shape) * v_cache.dtype.itemsize
        return k_size_bytes, v_size_bytes

    # for disagg
    def get_contiguous_buf_infos(self):
        # layer_num x [seq_len, head_num, head_dim]
        # layer_num x [page_num, page_size, head_num, head_dim]
        kv_data_ptrs = [
            self.get_key_buffer(i).data_ptr()
            for i in range(self.start_layer, self.start_layer + self.layer_num)
        ] + [
            self.get_value_buffer(i).data_ptr()
            for i in range(self.start_layer, self.start_layer + self.layer_num)
        ]
        kv_data_lens = [
            self.get_key_buffer(i).nbytes
            for i in range(self.start_layer, self.start_layer + self.layer_num)
        ] + [
            self.get_value_buffer(i).nbytes
            for i in range(self.start_layer, self.start_layer + self.layer_num)
        ]
        kv_item_lens = [
            self.get_key_buffer(i)[0].nbytes * self.page_size
            for i in range(self.start_layer, self.start_layer + self.layer_num)
        ] + [
            self.get_value_buffer(i)[0].nbytes * self.page_size
            for i in range(self.start_layer, self.start_layer + self.layer_num)
        ]
        return kv_data_ptrs, kv_data_lens, kv_item_lens

    def maybe_get_custom_mem_pool(self):
        return self.custom_mem_pool

    def get_cpu_copy(self, indices):
        torch.cuda.synchronize()
        kv_cache_cpu = []
        chunk_size = self.cpu_offloading_chunk_size
        for layer_id in range(self.layer_num):
            kv_cache_cpu.append([])
            for i in range(0, len(indices), chunk_size):
                chunk_indices = indices[i : i + chunk_size]
                k_cpu = self.k_buffer[layer_id][chunk_indices].to(
                    "cpu", non_blocking=True
                )
                v_cpu = self.v_buffer[layer_id][chunk_indices].to(
                    "cpu", non_blocking=True
                )
                kv_cache_cpu[-1].append([k_cpu, v_cpu])
        torch.cuda.synchronize()
        return kv_cache_cpu

    def load_cpu_copy(self, kv_cache_cpu, indices):
        torch.cuda.synchronize()
        chunk_size = self.cpu_offloading_chunk_size
        for layer_id in range(self.layer_num):
            for i in range(0, len(indices), chunk_size):
                chunk_indices = indices[i : i + chunk_size]
                k_cpu, v_cpu = (
                    kv_cache_cpu[layer_id][i // chunk_size][0],
                    kv_cache_cpu[layer_id][i // chunk_size][1],
                )
                assert k_cpu.shape[0] == v_cpu.shape[0] == len(chunk_indices)
                k_chunk = k_cpu.to(self.k_buffer[0].device, non_blocking=True)
                v_chunk = v_cpu.to(self.v_buffer[0].device, non_blocking=True)
                self.k_buffer[layer_id][chunk_indices] = k_chunk
                self.v_buffer[layer_id][chunk_indices] = v_chunk
        torch.cuda.synchronize()

    # Todo: different memory layout
    def get_flat_data(self, indices):
        # prepare a large chunk of contiguous data for efficient transfer
        flatten = torch.stack(
            [
                torch.stack([self.k_buffer[i][indices] for i in range(self.layer_num)]),
                torch.stack([self.v_buffer[i][indices] for i in range(self.layer_num)]),
            ]
        )
        return flatten

    def get_flat_data_by_layer(self, indices, layer_id):
        return torch.stack(
            [
                self.k_buffer[layer_id - self.start_layer][indices],
                self.v_buffer[layer_id - self.start_layer][indices],
            ]
        )

    @debug_timing
    def transfer(self, indices, flat_data):
        # transfer prepared data from host to device
        flat_data = flat_data.to(device=self.device, non_blocking=False)
        k_data, v_data = flat_data[0], flat_data[1]
        for i in range(self.layer_num):
            self.k_buffer[i][indices] = k_data[i]
            self.v_buffer[i][indices] = v_data[i]

    def transfer_per_layer(self, indices, flat_data, layer_id):
        # transfer prepared data from host to device
        flat_data = flat_data.to(device=self.device, non_blocking=False)
        k_data, v_data = flat_data[0], flat_data[1]
        self.k_buffer[layer_id - self.start_layer][indices] = k_data
        self.v_buffer[layer_id - self.start_layer][indices] = v_data

    def transfer_page_per_layer(self, indices, flat_data_list, layer_id):
        indices_cpu = indices[:: self.page_size].cpu()
        for i in range(len(indices_cpu)):
            d_index = indices_cpu[i]
            self.k_buffer[layer_id - self.start_layer][
                d_index : d_index + self.page_size
            ].copy_(flat_data_list[i][0])
            self.v_buffer[layer_id - self.start_layer][
                d_index : d_index + self.page_size
            ].copy_(flat_data_list[i][1])

    def get_key_buffer(self, layer_id: int):
        if self.layer_transfer_counter is not None:
            self.layer_transfer_counter.wait_until(layer_id - self.start_layer)

        if self.store_dtype != self.dtype:
            return self.k_buffer[layer_id - self.start_layer].view(self.dtype)
        return self.k_buffer[layer_id - self.start_layer]

    def get_value_buffer(self, layer_id: int):
        if self.layer_transfer_counter is not None:
            self.layer_transfer_counter.wait_until(layer_id - self.start_layer)

        if self.store_dtype != self.dtype:
            return self.v_buffer[layer_id - self.start_layer].view(self.dtype)
        return self.v_buffer[layer_id - self.start_layer]

    def get_kv_buffer(self, layer_id: int):
        return self.get_key_buffer(layer_id), self.get_value_buffer(layer_id)

    def set_kv_buffer(
        self,
        layer: RadixAttention,
        loc: torch.Tensor,
        cache_k: torch.Tensor,
        cache_v: torch.Tensor,
        k_scale: Optional[float] = None,
        v_scale: Optional[float] = None,
    ):
        from sglang.srt.model_executor.cuda_graph_runner import get_is_capture_mode

        layer_id = layer.layer_id
        if cache_k.dtype != self.dtype:
            if k_scale is not None:
                cache_k.div_(k_scale)
            if v_scale is not None:
                cache_v.div_(v_scale)
            cache_k = cache_k.to(self.dtype)
            cache_v = cache_v.to(self.dtype)

        if self.store_dtype != self.dtype:
            cache_k = cache_k.view(self.store_dtype)
            cache_v = cache_v.view(self.store_dtype)

        if get_is_capture_mode() and self.alt_stream is not None:
            # Overlap the copy of K and V cache for small batch size
            current_stream = self.device_module.current_stream()
            self.alt_stream.wait_stream(current_stream)
            self.k_buffer[layer_id - self.start_layer][loc] = cache_k
            with self.device_module.stream(self.alt_stream):
                self.v_buffer[layer_id - self.start_layer][loc] = cache_v
            current_stream.wait_stream(self.alt_stream)
        else:
            self.k_buffer[layer_id - self.start_layer][loc] = cache_k
            self.v_buffer[layer_id - self.start_layer][loc] = cache_v

    def move_kv_cache(self, tgt_loc: torch.Tensor, src_loc: torch.Tensor):
        copy_all_layer_kv_cache[(len(self.data_ptrs),)](
            self.data_ptrs,
            self.data_strides,
            tgt_loc,
            src_loc,
            len(tgt_loc),
            next_power_of_2(len(tgt_loc)),
        )


@triton.jit
def set_mla_kv_buffer_kernel(
    kv_buffer_ptr,
    cache_k_nope_ptr,
    cache_k_rope_ptr,
    loc_ptr,
    buffer_stride: tl.constexpr,
    nope_stride: tl.constexpr,
    rope_stride: tl.constexpr,
    nope_dim: tl.constexpr,
    rope_dim: tl.constexpr,
    BLOCK: tl.constexpr,
):
    pid_loc = tl.program_id(0)
    pid_blk = tl.program_id(1)

    base = pid_blk * BLOCK
    offs = base + tl.arange(0, BLOCK)
    total_dim = nope_dim + rope_dim
    mask = offs < total_dim

    loc = tl.load(loc_ptr + pid_loc)
    dst_ptr = kv_buffer_ptr + loc * buffer_stride + offs

    if base + BLOCK <= nope_dim:
        src = tl.load(
            cache_k_nope_ptr + pid_loc * nope_stride + offs,
            mask=mask,
        )
    else:
        offs_rope = offs - nope_dim
        src = tl.load(
            cache_k_rope_ptr + pid_loc * rope_stride + offs_rope,
            mask=mask,
        )

    tl.store(dst_ptr, src, mask=mask)


def set_mla_kv_buffer_triton(
    kv_buffer: torch.Tensor,
    loc: torch.Tensor,
    cache_k_nope: torch.Tensor,
    cache_k_rope: torch.Tensor,
):
    nope_dim = cache_k_nope.shape[-1]
    rope_dim = cache_k_rope.shape[-1]
    total_dim = nope_dim + rope_dim
    BLOCK = 128
    n_loc = loc.numel()
    grid = (n_loc, triton.cdiv(total_dim, BLOCK))

    set_mla_kv_buffer_kernel[grid](
        kv_buffer,
        cache_k_nope,
        cache_k_rope,
        loc,
        kv_buffer.stride(0),
        cache_k_nope.stride(0),
        cache_k_rope.stride(0),
        nope_dim,
        rope_dim,
        BLOCK=BLOCK,
    )


class MLATokenToKVPool(KVCache):
    def __init__(
        self,
        size: int,
        page_size: int,
        dtype: torch.dtype,
        kv_lora_rank: int,
        qk_rope_head_dim: int,
        layer_num: int,
        device: str,
        enable_memory_saver: bool,
        start_layer: Optional[int] = None,
        end_layer: Optional[int] = None,
    ):
        super().__init__(
            size,
            page_size,
            dtype,
            layer_num,
            device,
            enable_memory_saver,
            start_layer,
            end_layer,
        )

        self.kv_lora_rank = kv_lora_rank
        self.qk_rope_head_dim = qk_rope_head_dim

        # for disagg with nvlink
        self.enable_custom_mem_pool = get_bool_env_var(
            "SGLANG_MOONCAKE_CUSTOM_MEM_POOL", "false"
        )
        if self.enable_custom_mem_pool:
            # TODO(shangming): abstract custom allocator class for more backends
            from mooncake.allocator import NVLinkAllocator

            allocator = NVLinkAllocator.get_allocator(self.device)
            self.custom_mem_pool = torch.cuda.MemPool(allocator.allocator())
        else:
            self.custom_mem_pool = None

        with self.memory_saver_adapter.region(GPU_MEMORY_TYPE_KV_CACHE):
            with (
                torch.cuda.use_mem_pool(self.custom_mem_pool)
                if self.custom_mem_pool
                else nullcontext()
            ):
                # The padded slot 0 is used for writing dummy outputs from padded tokens.
                self.kv_buffer = [
                    torch.zeros(
                        (size + page_size, 1, kv_lora_rank + qk_rope_head_dim),
                        dtype=self.store_dtype,
                        device=device,
                    )
                    for _ in range(layer_num)
                ]

        self.layer_transfer_counter = None

        kv_size = self.get_kv_size_bytes()
        logger.info(
            f"KV Cache is allocated. #tokens: {size}, KV size: {kv_size / GB:.2f} GB"
        )

    def get_kv_size_bytes(self):
        assert hasattr(self, "kv_buffer")
        kv_size_bytes = 0
        for kv_cache in self.kv_buffer:
            kv_size_bytes += np.prod(kv_cache.shape) * kv_cache.dtype.itemsize
        return kv_size_bytes

    # for disagg
    def get_contiguous_buf_infos(self):
        # MLA has only one kv_buffer, so only the information of this buffer needs to be returned.
        kv_data_ptrs = [self.kv_buffer[i].data_ptr() for i in range(self.layer_num)]
        kv_data_lens = [self.kv_buffer[i].nbytes for i in range(self.layer_num)]
        kv_item_lens = [
            self.kv_buffer[i][0].nbytes * self.page_size for i in range(self.layer_num)
        ]
        return kv_data_ptrs, kv_data_lens, kv_item_lens

    def maybe_get_custom_mem_pool(self):
        return self.custom_mem_pool

    def get_key_buffer(self, layer_id: int):
        if self.layer_transfer_counter is not None:
            self.layer_transfer_counter.wait_until(layer_id - self.start_layer)

        if self.store_dtype != self.dtype:
            return self.kv_buffer[layer_id - self.start_layer].view(self.dtype)
        return self.kv_buffer[layer_id - self.start_layer]

    def get_value_buffer(self, layer_id: int):
        if self.layer_transfer_counter is not None:
            self.layer_transfer_counter.wait_until(layer_id - self.start_layer)

        if self.store_dtype != self.dtype:
            return self.kv_buffer[layer_id - self.start_layer][
                ..., : self.kv_lora_rank
            ].view(self.dtype)
        return self.kv_buffer[layer_id - self.start_layer][..., : self.kv_lora_rank]

    def get_kv_buffer(self, layer_id: int):
        return self.get_key_buffer(layer_id), self.get_value_buffer(layer_id)

    def set_kv_buffer(
        self,
        layer: RadixAttention,
        loc: torch.Tensor,
        cache_k: torch.Tensor,
        cache_v: torch.Tensor,
    ):
        layer_id = layer.layer_id
        if cache_k.dtype != self.dtype:
            cache_k = cache_k.to(self.dtype)
        if self.store_dtype != self.dtype:
            self.kv_buffer[layer_id - self.start_layer][loc] = cache_k.view(
                self.store_dtype
            )
        else:
            self.kv_buffer[layer_id - self.start_layer][loc] = cache_k

    def set_mla_kv_buffer(
        self,
        layer: RadixAttention,
        loc: torch.Tensor,
        cache_k_nope: torch.Tensor,
        cache_k_rope: torch.Tensor,
    ):
        layer_id = layer.layer_id
        if cache_k_nope.dtype != self.dtype:
            cache_k_nope = cache_k_nope.to(self.dtype)
            cache_k_rope = cache_k_rope.to(self.dtype)
        if self.store_dtype != self.dtype:
            cache_k_nope = cache_k_nope.view(self.store_dtype)
            cache_k_rope = cache_k_rope.view(self.store_dtype)

        set_mla_kv_buffer_triton(
            self.kv_buffer[layer_id], loc, cache_k_nope, cache_k_rope
        )

    def get_flat_data(self, indices):
        # prepare a large chunk of contiguous data for efficient transfer
        return torch.stack([self.kv_buffer[i][indices] for i in range(self.layer_num)])

    def get_flat_data_by_layer(self, indices, layer_id):
        # prepare a large chunk of contiguous data for efficient transfer
        return self.kv_buffer[layer_id - self.start_layer][indices]

    @debug_timing
    def transfer(self, indices, flat_data):
        # transfer prepared data from host to device
        flat_data = flat_data.to(device=self.device, non_blocking=False)
        for i in range(self.layer_num):
            self.kv_buffer[i][indices] = flat_data[i]

    def transfer_per_layer(self, indices, flat_data, layer_id):
        # transfer prepared data from host to device
        flat_data = flat_data.to(device=self.device, non_blocking=False)
        self.kv_buffer[layer_id - self.start_layer][indices] = flat_data

<<<<<<< HEAD
    def transfer_page_per_layer(self, indices, flat_data_list, layer_id):
        device_indices_cpu = indices[:: self.page_size].cpu()
        for i in range(len(device_indices_cpu)):
            d_index = device_indices_cpu[i]
            self.kv_buffer[layer_id - self.start_layer][
                d_index : d_index + self.page_size
            ].copy_(flat_data_list[i])
=======
    def get_cpu_copy(self, indices):
        torch.cuda.synchronize()
        kv_cache_cpu = []
        chunk_size = self.cpu_offloading_chunk_size
        for layer_id in range(self.layer_num):
            kv_cache_cpu.append([])
            for i in range(0, len(indices), chunk_size):
                chunk_indices = indices[i : i + chunk_size]
                kv_cpu = self.kv_buffer[layer_id][chunk_indices].to(
                    "cpu", non_blocking=True
                )
                kv_cache_cpu[-1].append(kv_cpu)
        torch.cuda.synchronize()
        return kv_cache_cpu

    def load_cpu_copy(self, kv_cache_cpu, indices):
        torch.cuda.synchronize()
        chunk_size = self.cpu_offloading_chunk_size
        for layer_id in range(self.layer_num):
            for i in range(0, len(indices), chunk_size):
                chunk_indices = indices[i : i + chunk_size]
                kv_cpu = kv_cache_cpu[layer_id][i // chunk_size]
                assert kv_cpu.shape[0] == len(chunk_indices)
                kv_chunk = kv_cpu.to(self.kv_buffer[0].device, non_blocking=True)
                self.kv_buffer[layer_id][chunk_indices] = kv_chunk
        torch.cuda.synchronize()
>>>>>>> a1c1ebe9


class DoubleSparseTokenToKVPool(KVCache):
    def __init__(
        self,
        size: int,
        page_size: int,
        dtype: torch.dtype,
        head_num: int,
        head_dim: int,
        layer_num: int,
        device: str,
        heavy_channel_num: int,
        enable_memory_saver: bool,
        start_layer: Optional[int] = None,
        end_layer: Optional[int] = None,
    ):
        super().__init__(
            size,
            page_size,
            dtype,
            layer_num,
            device,
            enable_memory_saver,
            start_layer,
            end_layer,
        )

        with self.memory_saver_adapter.region(GPU_MEMORY_TYPE_KV_CACHE):
            # [size, head_num, head_dim] for each layer
            self.k_buffer = [
                torch.zeros(
                    (size + page_size, head_num, head_dim), dtype=dtype, device=device
                )
                for _ in range(layer_num)
            ]
            self.v_buffer = [
                torch.zeros(
                    (size + page_size, head_num, head_dim), dtype=dtype, device=device
                )
                for _ in range(layer_num)
            ]

            # [size, head_num, heavy_channel_num] for each layer
            self.label_buffer = [
                torch.zeros(
                    (size + 1, head_num, heavy_channel_num), dtype=dtype, device=device
                )
                for _ in range(layer_num)
            ]

    def get_key_buffer(self, layer_id: int):
        return self.k_buffer[layer_id - self.start_layer]

    def get_value_buffer(self, layer_id: int):
        return self.v_buffer[layer_id - self.start_layer]

    def get_label_buffer(self, layer_id: int):
        return self.label_buffer[layer_id - self.start_layer]

    def get_kv_buffer(self, layer_id: int):
        return (
            self.k_buffer[layer_id - self.start_layer],
            self.v_buffer[layer_id - self.start_layer],
        )

    def set_kv_buffer(
        self,
        layer: RadixAttention,
        loc: torch.Tensor,
        cache_k: torch.Tensor,
        cache_v: torch.Tensor,
        cache_label: torch.Tensor,
    ):
        # NOTE(Andy): ignore the dtype check
        layer_id = layer.layer_id
        self.k_buffer[layer_id - self.start_layer][loc] = cache_k
        self.v_buffer[layer_id - self.start_layer][loc] = cache_v
        self.label_buffer[layer_id - self.start_layer][loc] = cache_label

    def get_flat_data(self, indices):
        pass

    def transfer(self, indices, flat_data):
        pass

    def transfer_per_layer(self, indices, flat_data, layer_id):
        pass


@triton.jit
def copy_all_layer_kv_cache(
    data_ptrs,
    strides,
    tgt_loc_ptr,
    src_loc_ptr,
    num_locs,
    num_locs_upper: tl.constexpr,
):
    BLOCK_SIZE: tl.constexpr = 128

    bid = tl.program_id(0)
    stride = tl.load(strides + bid)

    data_ptr = tl.load(data_ptrs + bid)
    data_ptr = tl.cast(data_ptr, tl.pointer_type(tl.uint8))

    num_locs_offset = tl.arange(0, num_locs_upper)
    tgt_locs = tl.load(tgt_loc_ptr + num_locs_offset, mask=num_locs_offset < num_locs)
    src_locs = tl.load(src_loc_ptr + num_locs_offset, mask=num_locs_offset < num_locs)

    # NOTE: we cannot parallelize over the tgt_loc_ptr dim with cuda blocks
    # because this copy is an inplace operation.

    num_loop = tl.cdiv(stride, BLOCK_SIZE)
    for i in range(num_loop):
        copy_offset = tl.arange(0, BLOCK_SIZE) + i * BLOCK_SIZE
        mask = (num_locs_offset < num_locs)[:, None] and (copy_offset < stride)[None, :]
        value = tl.load(
            data_ptr + src_locs[:, None] * stride + copy_offset[None, :], mask=mask
        )
        tl.store(
            data_ptr + tgt_locs[:, None] * stride + copy_offset[None, :],
            value,
            mask=mask,
        )<|MERGE_RESOLUTION|>--- conflicted
+++ resolved
@@ -677,7 +677,6 @@
         flat_data = flat_data.to(device=self.device, non_blocking=False)
         self.kv_buffer[layer_id - self.start_layer][indices] = flat_data
 
-<<<<<<< HEAD
     def transfer_page_per_layer(self, indices, flat_data_list, layer_id):
         device_indices_cpu = indices[:: self.page_size].cpu()
         for i in range(len(device_indices_cpu)):
@@ -685,7 +684,7 @@
             self.kv_buffer[layer_id - self.start_layer][
                 d_index : d_index + self.page_size
             ].copy_(flat_data_list[i])
-=======
+
     def get_cpu_copy(self, indices):
         torch.cuda.synchronize()
         kv_cache_cpu = []
@@ -712,7 +711,6 @@
                 kv_chunk = kv_cpu.to(self.kv_buffer[0].device, non_blocking=True)
                 self.kv_buffer[layer_id][chunk_indices] = kv_chunk
         torch.cuda.synchronize()
->>>>>>> a1c1ebe9
 
 
 class DoubleSparseTokenToKVPool(KVCache):
