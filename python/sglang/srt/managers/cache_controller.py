from __future__ import annotations

"""
Copyright 2023-2025 SGLang Team
Licensed under the Apache License, Version 2.0 (the "License");
you may not use this file except in compliance with the License.
You may obtain a copy of the License at
    http://www.apache.org/licenses/LICENSE-2.0
Unless required by applicable law or agreed to in writing, software
distributed under the License is distributed on an "AS IS" BASIS,
WITHOUT WARRANTIES OR CONDITIONS OF ANY KIND, either express or implied.
See the License for the specific language governing permissions and
limitations under the License.
"""

import logging
import math
import threading
from queue import Empty, Full, PriorityQueue, Queue
from typing import TYPE_CHECKING, List, Optional

import torch

if TYPE_CHECKING:
    from sglang.srt.mem_cache.allocator import BaseTokenToKVPoolAllocator
    from sglang.srt.mem_cache.memory_pool_host import HostKVCache

from sglang.srt.mem_cache.hicache_storage import HiCacheFile, get_hash_str
<<<<<<< HEAD
from sglang.srt.mem_cache.mooncake_store.mooncake_store import (
    MooncakeStore,
    get_hash_str_mooncake,
)
=======
from sglang.srt.mem_cache.storage.hf3fs.storage_hf3fs import HiCacheHF3FS
>>>>>>> 66a398f4

logger = logging.getLogger(__name__)


class LayerDoneCounter:
    def __init__(self, num_layers):
        self.num_layers = num_layers
        # extra producer and consumer counters for overlap mode
        self.num_counters = 3
        self.counters = [num_layers] * self.num_counters
        self.conditions = [threading.Condition() for _ in range(self.num_counters)]
        self.producer_index = 0
        self.consumer_index = 0

    def next_producer(self):
        return (self.producer_index + 1) % self.num_counters

    def update_producer(self):
        self.producer_index = self.next_producer()
        return self.producer_index

    def set_consumer(self, index):
        self.consumer_index = index

    def increment(self):
        with self.conditions[self.producer_index]:
            self.counters[self.producer_index] += 1
            self.conditions[self.producer_index].notify_all()

    def wait_until(self, threshold):
        with self.conditions[self.consumer_index]:
            while self.counters[self.consumer_index] <= threshold:
                self.conditions[self.consumer_index].wait()

    def reset(self):
        with self.conditions[self.producer_index]:
            self.counters[self.producer_index] = 0


class CacheOperation:

    counter = 0

    def __init__(
        self,
        host_indices: torch.Tensor,
        device_indices: torch.Tensor,
        node_id: int,
        priority: Optional[int] = None,
    ):
        self.host_indices = host_indices
        self.device_indices = device_indices
        self.node_ids = [node_id]
        self.data = None

        self.id = CacheOperation.counter
        CacheOperation.counter += 1
        # default priority is the order of creation
        self.priority = priority if priority is not None else self.id

    def merge(self, other: "CacheOperation") -> None:
        # multiple operations can be merged into a single operation for batch processing
        self.host_indices = torch.cat([self.host_indices, other.host_indices])
        self.device_indices = torch.cat([self.device_indices, other.device_indices])
        self.priority = min(self.priority, other.priority)
        self.node_ids.extend(other.node_ids)

    def split(self, factor) -> List["CacheOperation"]:
        # split an operation into smaller operations to reduce the size of intermediate buffers
        if factor <= 1:
            return [self]

        chunk_size = math.ceil(len(self.host_indices) / factor)
        split_ops = []
        for i in range(0, len(self.host_indices), chunk_size):
            split_ops.append(
                CacheOperation(
                    host_indices=self.host_indices[i : i + chunk_size],
                    device_indices=self.device_indices[i : i + chunk_size],
                    node_id=0,
                )
            )
        # Inherit the node_ids on the final chunk
        if split_ops:
            split_ops[-1].node_ids = self.node_ids

        return split_ops

    def __lt__(self, other: "CacheOperation"):
        return self.priority < other.priority


class TransferBuffer:
    """
    Overlapping buffer preparation and transfer operations to improve throughput.
    """

    def __init__(
        self, stop_event, buffer_count: int = 3, max_buffer_size: int = 1024
    ) -> None:
        self.stop_event = stop_event
        self.buffers = Queue(maxsize=buffer_count)
        # todo: adjust the buffer size based on throughput profile of the system
        self.max_buffer_size = max_buffer_size

    def full(self) -> bool:
        return self.buffers.full()

    def empty(self) -> bool:
        return self.buffers.empty()

    def put(self, item, block=True, timeout=1) -> None:
        while not self.stop_event.is_set():
            try:
                self.buffers.put(item, block=block, timeout=timeout)
                break
            except Full:
                if not block:
                    break
                continue
            except Exception as e:
                logger.error(e)

    def get(self, block=True, timeout=1) -> Optional[CacheOperation]:
        try:
            return self.buffers.get(block=block, timeout=timeout)
        except Empty:
            return None
        except Exception as e:
            logger.error(e)

    def clear(self):
        self.buffers.queue.clear()


class StorageOperation:
    counter = 0

    def __init__(
        self,
        host_indices: torch.Tensor,
        token_ids: List[int],
        last_hash: Optional[str] = None,
    ):
        self.host_indices = host_indices
        self.token_ids = token_ids
        self.last_hash = last_hash
        self.completed_tokens = 0
        self.hash_value = []

        self.id = StorageOperation.counter
        StorageOperation.counter += 1

    def __lt__(self, other: "StorageOperation"):
        return self.id < other.id


class PrefetchOperation(StorageOperation):
    def __init__(
        self,
        request_id: str,
        host_indices: torch.Tensor,
        token_ids: List[int],
        last_hash: Optional[str] = None,
    ):
        self.request_id = request_id

        self._done_flag = False
        self._lock = threading.Lock()

        super().__init__(host_indices, token_ids, last_hash)

    def increment(self, num_tokens: int):
        with self._lock:
            if self._done_flag:
                return False
            self.completed_tokens += num_tokens
            return True

    def mark_done(self):
        with self._lock:
            self._done_flag = True

    def is_done(self) -> bool:
        return self._done_flag


class HiCacheController:

    def __init__(
        self,
        token_to_kv_pool_allocator: BaseTokenToKVPoolAllocator,
        mem_pool_host: HostKVCache,
        page_size: int,
        tp_group: torch.distributed.ProcessGroup,
        load_cache_event: threading.Event = None,
        write_policy: str = "write_through_selective",
        io_backend: str = "",
        storage_backend: Optional[str] = None,
        prefetch_threshold: int = 256,
    ):
        self.mem_pool_device_allocator = token_to_kv_pool_allocator
        self.mem_pool_device = token_to_kv_pool_allocator.get_kvcache()
        self.mem_pool_host = mem_pool_host
        self.write_policy = write_policy
        self.page_size = page_size
        # using kernel for small page KV cache transfer and DMA for large pages
        if not io_backend:
            IO_BACKEND_PAGE_SIZE_THRESHOLD = 64
            self.io_backend = (
                "direct"
                if self.page_size >= IO_BACKEND_PAGE_SIZE_THRESHOLD
                else "kernel"
            )
        else:
            self.io_backend = io_backend

        self.enable_storage = False
        # todo: move backend initialization to storage backend module
        if storage_backend is not None:
            # create a new communication group for synchronizing storage operations across TP workers
            self.tp_world_size = torch.distributed.get_world_size(group=tp_group)
            if self.tp_world_size > 1:
                group_ranks = torch.distributed.get_process_group_ranks(tp_group)
                self.prefetch_tp_group = torch.distributed.new_group(
                    group_ranks, backend="gloo"
                )
                self.backup_tp_group = torch.distributed.new_group(
                    group_ranks, backend="gloo"
                )

            if storage_backend == "file":
                self.storage_backend = HiCacheFile()
<<<<<<< HEAD
                self.get_hash_str = get_hash_str
            elif storage_backend == "mooncake":
                self.storage_backend = MooncakeStore()
                self.get_hash_str = get_hash_str_mooncake
                self.storage_backend.register_buffer(self.mem_pool_host.kv_buffer)
=======
            elif storage_backend == "hf3fs":
                from sglang.srt.distributed import get_tensor_model_parallel_rank

                rank = get_tensor_model_parallel_rank()
                bytes_per_page = (
                    mem_pool_host.get_size_per_token() * mem_pool_host.page_size
                )
                dtype = mem_pool_host.dtype
                self.storage_backend = HiCacheHF3FS.from_env_config(
                    rank, bytes_per_page, dtype
                )
>>>>>>> 66a398f4
            else:
                raise NotImplementedError(
                    f"Unsupported storage backend: {storage_backend}"
                )
            self.enable_storage = True
            # todo: threshold policy for prefetching
            self.prefetch_threshold = max(prefetch_threshold, self.page_size)

        self.load_cache_event = load_cache_event
        self.layer_done_counter = LayerDoneCounter(self.mem_pool_device.layer_num)
        self.mem_pool_device.register_layer_transfer_counter(self.layer_done_counter)

        if write_policy not in [
            "write_through",
            "write_through_selective",
            "write_back",
        ]:
            raise ValueError(f"Invalid write policy: {write_policy}")

        self.write_queue = PriorityQueue()
        self.load_queue = PriorityQueue()

        self.ack_write_queue = Queue()
        self.ack_load_queue = Queue()

        self.stop_event = threading.Event()
        self.write_buffer = TransferBuffer(self.stop_event)
        self.load_buffer = TransferBuffer(
            self.stop_event, buffer_count=10, max_buffer_size=100
        )

        self.write_stream = torch.cuda.Stream()
        self.load_stream = torch.cuda.Stream()

        self.write_thread = threading.Thread(
            target=self.write_thread_func_direct, daemon=True
        )
        self.load_thread = threading.Thread(
            target=self.load_thread_func_layer_by_layer, daemon=True
        )

        self.write_thread.start()
        self.load_thread.start()

        if self.enable_storage:
            self.prefetch_thread = threading.Thread(
                target=self.prefetch_thread_func, daemon=True
            )
            self.backup_thread = threading.Thread(
                target=self.backup_thread_func, daemon=True
            )
            self.prefetch_queue = Queue()
            self.backup_queue = Queue()

            self.prefetch_revoke_queue = Queue()
            self.ack_backup_queue = Queue()

            self.prefetch_thread.start()
            self.backup_thread.start()

    def reset(self):
        self.stop_event.set()
        self.write_thread.join()
        self.load_thread.join()

        self.write_queue.queue.clear()
        self.load_queue.queue.clear()
        self.write_buffer.clear()
        self.load_buffer.clear()
        self.ack_write_queue.queue.clear()
        self.ack_load_queue.queue.clear()
        if self.enable_storage:
            self.prefetch_thread.join()
            self.backup_thread.join()
            self.prefetch_queue.queue.clear()
            self.backup_queue.queue.clear()
            self.prefetch_revoke_queue.queue.clear()
            self.ack_backup_queue.queue.clear()

        self.write_thread = threading.Thread(
            target=self.write_thread_func_direct, daemon=True
        )
        self.load_thread = threading.Thread(
            target=self.load_thread_func_layer_by_layer, daemon=True
        )
        self.stop_event.clear()
        self.write_thread.start()
        self.load_thread.start()

        if self.enable_storage:
            self.prefetch_thread = threading.Thread(
                target=self.prefetch_thread_func, daemon=True
            )
            self.backup_thread = threading.Thread(
                target=self.backup_thread_func, daemon=True
            )
            self.prefetch_thread.start()
            self.backup_thread.start()

    def write(
        self,
        device_indices: torch.Tensor,
        priority: Optional[int] = None,
        node_id: int = 0,
    ) -> Optional[torch.Tensor]:
        """
        Back up KV caches from device memory to host memory.
        """
        host_indices = self.mem_pool_host.alloc(len(device_indices))
        if host_indices is None:
            return None
        self.mem_pool_host.protect_write(host_indices)
        torch.cuda.current_stream().synchronize()
        self.write_queue.put(
            CacheOperation(host_indices, device_indices, node_id, priority)
        )
        return host_indices

    def load(
        self,
        host_indices: torch.Tensor,
        priority: Optional[int] = None,
        node_id: int = 0,
    ) -> Optional[torch.Tensor]:
        """
        Load KV caches from host memory to device memory.
        """
        device_indices = self.mem_pool_device_allocator.alloc(len(host_indices))
        if device_indices is None:
            return None
        self.mem_pool_host.protect_load(host_indices)
        # to ensure the device indices are ready before accessed by another CUDA stream
        torch.cuda.current_stream().synchronize()
        self.load_queue.put(
            CacheOperation(host_indices, device_indices, node_id, priority)
        )
        return device_indices

    def move_indices(self, host_indices, device_indices):
        # move indices to GPU if using kernels, to host if using direct indexing
        if self.io_backend == "kernel":
            return host_indices.to(self.mem_pool_device.device), device_indices
        elif self.io_backend == "direct":
            return host_indices, device_indices.cpu()
        else:
            raise ValueError(f"Unsupported io backend")

    def write_thread_func_direct(self):
        """
        Directly write through KV caches to host memory without buffering.
        """
        torch.cuda.set_stream(self.write_stream)
        while not self.stop_event.is_set():
            try:
                operation = self.write_queue.get(block=True, timeout=1)
                host_indices, device_indices = self.move_indices(
                    operation.host_indices, operation.device_indices
                )
                self.mem_pool_device.backup_to_host_all_layer(
                    self.mem_pool_host,
                    host_indices,
                    device_indices,
                    self.io_backend,
                )
                self.write_stream.synchronize()
                self.mem_pool_host.complete_io(operation.host_indices)
                for node_id in operation.node_ids:
                    if node_id != 0:
                        self.ack_write_queue.put(node_id)
            except Empty:
                continue
            except Exception as e:
                logger.error(e)

    def load_thread_func_layer_by_layer(self):
        """
        Load KV caches from host memory to device memory layer by layer.
        """
        torch.cuda.set_stream(self.load_stream)
        while not self.stop_event.is_set():
            self.load_cache_event.wait(timeout=1)
            if not self.load_cache_event.is_set():
                continue
            self.load_cache_event.clear()
            self.layer_done_counter.update_producer()

            batch_operation = None
            while self.load_queue.qsize() > 0:
                op = self.load_queue.get(block=True)
                if batch_operation is None:
                    batch_operation = op
                else:
                    batch_operation.merge(op)
            if batch_operation is None:
                continue

            # start layer-wise KV cache transfer from CPU to GPU
            self.layer_done_counter.reset()
            host_indices, device_indices = self.move_indices(
                batch_operation.host_indices, batch_operation.device_indices
            )
            for i in range(self.mem_pool_host.layer_num):
                self.mem_pool_device.load_from_host_per_layer(
                    self.mem_pool_host,
                    host_indices,
                    device_indices,
                    i,
                    self.io_backend,
                )
                self.load_stream.synchronize()
                self.layer_done_counter.increment()

            self.mem_pool_host.complete_io(batch_operation.host_indices)
            for node_id in batch_operation.node_ids:
                if node_id != 0:
                    self.ack_load_queue.put(node_id)

    def evict_device(
        self, device_indices: torch.Tensor, host_indices: torch.Tensor
    ) -> int:
        if self.mem_pool_host.is_synced(host_indices):
            self.mem_pool_device_allocator.free(device_indices)
            self.mem_pool_host.update_backup(host_indices)
            return len(device_indices)
        else:
            raise ValueError(
                f"Inconsistent states: {self.mem_pool_host.get_state(host_indices)}"
            )

    def evict_host(self, host_indices: torch.Tensor, backup_only: bool = True) -> int:
        if not backup_only:
            raise ValueError("Other eviction policies are not supported yet.")

        if self.mem_pool_host.is_backup(host_indices):
            self.mem_pool_host.free(host_indices)
            return len(host_indices)
        else:
            raise ValueError(
                f"Inconsistent states: {self.mem_pool_host.get_state(host_indices)}"
            )

    def prefetch(
        self,
        request_id: str,
        host_indices: torch.Tensor,
        new_input_tokens: List[int],
        last_hash: Optional[str] = None,
    ) -> int:
        """
        Prefetch KV caches from storage backend to host memory.
        """
        operation = PrefetchOperation(
            request_id, host_indices, new_input_tokens, last_hash
        )
        self.prefetch_queue.put(operation)
        return operation

    def terminate_prefetch(self, operation):
        operation.mark_done()
        return operation.completed_tokens, operation.hash_value

    def generic_page_transfer(self, operation):
        for h in operation.hash_value:
            page_data = self.storage_backend.get(h)
            if page_data is None:
                logger.warning(
                    f"Prefetch operation {operation.request_id} failed to retrieve page {h}."
                )
                break
            if operation.increment(self.page_size):
                self.mem_pool_host.set_from_flat_data_page(
                    operation.host_indices[operation.completed_tokens],
                    page_data,
                )
            else:
                # operation terminated by controller, release pre-allocated memory
                self.mem_pool_host.free(
                    operation.host_indices[operation.completed_tokens :]
                )
                break

    def mooncake_page_transfer(self, operation):
        key_strs, buffer_ptrs, buffer_sizes = self.mem_pool_host.get_buffer_meta(
            operation.hash_value, operation.host_indices
        )
        self.storage_backend.batch_get(key_strs, buffer_ptrs, buffer_sizes)
        operation.increment(len(operation.hash_value) * self.page_size)

    def prefetch_io_aux_func(self):
        """
        Auxiliary function conducting IO operations for prefetching.
        """
        while not self.stop_event.is_set():
            try:
                operation = self.prefetch_buffer.get(block=True, timeout=1)
<<<<<<< HEAD
                if isinstance(self.storage_backend, MooncakeStore):
                    self.mooncake_page_transfer(operation)
                else:
                    self.generic_page_transfer(operation)
=======
                page_datas = self.storage_backend.batch_get(operation.hash_value)
                for h, page_data in zip(operation.hash_value, page_datas):
                    if page_data is None:
                        logger.warning(
                            f"Prefetch operation {operation.request_id} failed to retrieve page {h}."
                        )
                        break
                    if operation.increment(self.page_size):
                        self.mem_pool_host.set_from_flat_data_page(
                            operation.host_indices[
                                operation.completed_tokens - self.page_size
                            ],
                            page_data,
                        )
                    else:
                        # operation terminated by controller, release pre-allocated memory
                        self.mem_pool_host.free(
                            operation.host_indices[operation.completed_tokens :]
                        )
                        break
>>>>>>> 66a398f4
            except Empty:
                continue

    def prefetch_thread_func(self):
        """
        Manage prefetching operations from storage backend to host memory.
        """
        self.prefetch_buffer = Queue()
        aux_thread = threading.Thread(target=self.prefetch_io_aux_func, daemon=True)
        aux_thread.start()
        while (not self.stop_event.is_set()) or not self.prefetch_queue.empty():
            try:
                operation = self.prefetch_queue.get(block=True, timeout=1)
                if operation is None:
                    continue

                last_hash = operation.last_hash
                tokens_to_fetch = operation.token_ids

                storage_hit_count = 0
                remaining_tokens = len(tokens_to_fetch)
                hash_value = []
                while remaining_tokens >= self.page_size:
                    last_hash = self.get_hash_str(
                        tokens_to_fetch[
                            storage_hit_count : storage_hit_count + self.page_size
                        ],
                        last_hash,
                    )

                    if isinstance(self.storage_backend, HiCacheFile):
                        if self.storage_backend.exists(last_hash):
                            storage_hit_count += self.page_size
                            hash_value.append(last_hash)
                            remaining_tokens -= self.page_size
                        else:
                            break
                    elif isinstance(self.storage_backend, MooncakeStore):
                        hash_value.append(last_hash)
                        remaining_tokens -= self.page_size
                        storage_hit_count += self.page_size
                    else:
                        break

                if isinstance(self.storage_backend, MooncakeStore):
                    exist_result = self.storage_backend.exists(hash_value)
                    storage_hit_count = (
                        sum(1 for v in exist_result.values() if v != 0) * self.page_size
                    )

                if self.tp_world_size > 1:
                    storage_hit_count_tensor = torch.tensor(
                        storage_hit_count, dtype=torch.int
                    )
                    torch.distributed.all_reduce(
                        storage_hit_count_tensor,
                        op=torch.distributed.ReduceOp.MIN,
                        group=self.prefetch_tp_group,
                    )
                    storage_hit_count = storage_hit_count_tensor.item()

                if storage_hit_count < self.prefetch_threshold:
                    # not to prefetch if not enough benefits
                    self.prefetch_revoke_queue.put(operation.request_id)
                    self.mem_pool_host.free(operation.host_indices)
                    logger.debug(
                        f"Revoking prefetch for request {operation.request_id} due to insufficient hits ({storage_hit_count})."
                    )
                else:
                    operation.hash_value = hash_value[
                        : (storage_hit_count // self.page_size)
                    ]
                    # free the pre-allocated memory for pages that are not hit
                    self.mem_pool_host.free(operation.host_indices[storage_hit_count:])
                    operation.host_indices = operation.host_indices[:storage_hit_count]
                    logger.debug(
                        f"Prefetching {len(operation.hash_value)} pages for request {operation.request_id}."
                    )
                    self.prefetch_buffer.put(operation)

            except Empty:
                continue

    def write_storage(
        self,
        host_indices: torch.Tensor,
        token_ids: List[int],
        last_hash: Optional[str] = None,
    ) -> int:
        """
        Write KV caches from host memory to storage backend.
        """
        operation = StorageOperation(host_indices, token_ids, last_hash)
        self.backup_queue.put(operation)
        return operation.id

    def generic_page_backup(self, operation):
        for i in range(0, len(operation.token_ids), self.page_size):
            last_hash = operation.hash_value[i // self.page_size]
            success = self.storage_backend.set(
                last_hash,
                self.mem_pool_host.get_flat_data_page(operation.host_indices[i]),
            )
            if not success:
                logger.warning(f"Failed to write page {last_hash} to storage.")
                break
            operation.completed_tokens += self.page_size

    def mooncake_page_backup(self, operation):
        if len(operation.hash_value):
            exist_hashvalues = self.storage_backend.exists(operation.hash_value)
            indices = operation.host_indices.tolist()
            non_exist_keys = []
            non_exist_indices = []
            for i in range(len(operation.hash_value)):
                if not exist_hashvalues[operation.hash_value[i]]:
                    non_exist_keys.append(operation.hash_value[i])
                    non_exist_indices.extend(
                        indices[i * self.page_size : (i + 1) * self.page_size]
                    )
            if len(non_exist_keys) > 0:
                key_strs, buffer_ptrs, buffer_sizes = (
                    self.mem_pool_host.get_buffer_meta(
                        non_exist_keys, non_exist_indices
                    )
                )
                # TODO: check the return value of batch set to see how many tokens are set successfully
                self.storage_backend.batch_set(
                    key_strs,
                    target_location=buffer_ptrs,
                    target_sizes=buffer_sizes,
                )
        operation.completed_tokens += len(operation.hash_value) * self.page_size

    def backup_thread_func(self):
        """
        Manage backup operations from host memory to storage backend.
        """
        while not self.stop_event.is_set():
            try:
                operation = self.backup_queue.get(block=True, timeout=1)
                if operation is None:
                    continue

                last_hash = operation.last_hash
                tokens_to_backup = operation.token_ids

<<<<<<< HEAD
                backup_hit_count = 0
                remaining_tokens = len(tokens_to_backup)
                hash_value = []
                while remaining_tokens >= self.page_size:
                    last_hash = self.get_hash_str(
                        tokens_to_backup[
                            backup_hit_count : backup_hit_count + self.page_size
                        ],
                        last_hash,
                    )
                    backup_hit_count += self.page_size
                    hash_value.append(last_hash)
                    remaining_tokens -= self.page_size
                operation.hash_value = hash_value

                if isinstance(self.storage_backend, MooncakeStore):
                    self.mooncake_page_backup(operation)
                else:
                    self.generic_page_backup(operation)
=======
                last_hashes, data_pages = [], []
                for i in range(0, len(tokens_to_backup), self.page_size):
                    last_hash = get_hash_str(
                        tokens_to_backup[i : i + self.page_size], last_hash
                    )
                    data_page = self.mem_pool_host.get_flat_data_page(
                        operation.host_indices[i]
                    )
                    last_hashes.append(last_hash)
                    data_pages.append(data_page)

                success = self.storage_backend.batch_set(last_hashes, data_pages)
                if not success:
                    logger.warning(f"Failed to write page {last_hashes} to storage.")
                else:
                    operation.completed_tokens += len(tokens_to_backup)
                    operation.hash_value.extend(last_hashes)
>>>>>>> 66a398f4

                min_completed_tokens = operation.completed_tokens
                if self.tp_world_size > 1:
                    completed_tokens_tensor = torch.tensor(
                        min_completed_tokens, dtype=torch.int
                    )
                    torch.distributed.all_reduce(
                        completed_tokens_tensor,
                        op=torch.distributed.ReduceOp.MIN,
                        group=self.backup_tp_group,
                    )
                    min_completed_tokens = completed_tokens_tensor.item()

                self.ack_backup_queue.put(
                    (
                        operation.id,
                        operation.hash_value[: min_completed_tokens // self.page_size],
                        min_completed_tokens,
                    )
                )

            except Empty:
                continue<|MERGE_RESOLUTION|>--- conflicted
+++ resolved
@@ -26,14 +26,11 @@
     from sglang.srt.mem_cache.memory_pool_host import HostKVCache
 
 from sglang.srt.mem_cache.hicache_storage import HiCacheFile, get_hash_str
-<<<<<<< HEAD
 from sglang.srt.mem_cache.mooncake_store.mooncake_store import (
     MooncakeStore,
     get_hash_str_mooncake,
 )
-=======
 from sglang.srt.mem_cache.storage.hf3fs.storage_hf3fs import HiCacheHF3FS
->>>>>>> 66a398f4
 
 logger = logging.getLogger(__name__)
 
@@ -267,13 +264,11 @@
 
             if storage_backend == "file":
                 self.storage_backend = HiCacheFile()
-<<<<<<< HEAD
                 self.get_hash_str = get_hash_str
             elif storage_backend == "mooncake":
                 self.storage_backend = MooncakeStore()
                 self.get_hash_str = get_hash_str_mooncake
                 self.storage_backend.register_buffer(self.mem_pool_host.kv_buffer)
-=======
             elif storage_backend == "hf3fs":
                 from sglang.srt.distributed import get_tensor_model_parallel_rank
 
@@ -285,7 +280,7 @@
                 self.storage_backend = HiCacheHF3FS.from_env_config(
                     rank, bytes_per_page, dtype
                 )
->>>>>>> 66a398f4
+                self.get_hash_str = get_hash_str
             else:
                 raise NotImplementedError(
                     f"Unsupported storage backend: {storage_backend}"
@@ -547,19 +542,23 @@
         operation.mark_done()
         return operation.completed_tokens, operation.hash_value
 
-    def generic_page_transfer(self, operation):
-        for h in operation.hash_value:
-            page_data = self.storage_backend.get(h)
+    def generic_page_transfer(self, operation, batch_size=8):
+        for i in range(0, len(operation.hash_value), batch_size):
+            page_hashes = operation.hash_value[i : i + batch_size]
+            page_data = self.storage_backend.batch_get(page_hashes)
             if page_data is None:
                 logger.warning(
-                    f"Prefetch operation {operation.request_id} failed to retrieve page {h}."
+                    f"Prefetch operation {operation.request_id} failed to retrieve page {page_hashes}."
                 )
                 break
-            if operation.increment(self.page_size):
-                self.mem_pool_host.set_from_flat_data_page(
-                    operation.host_indices[operation.completed_tokens],
-                    page_data,
-                )
+            completed_tokens = operation.completed_tokens
+            if operation.increment(self.page_size * len(page_hashes)):
+                for i in range(len(page_hashes)):
+                    self.mem_pool_host.set_from_flat_data_page(
+                        operation.host_indices[completed_tokens],
+                        page_data[i],
+                    )
+                    completed_tokens += self.page_size
             else:
                 # operation terminated by controller, release pre-allocated memory
                 self.mem_pool_host.free(
@@ -581,33 +580,10 @@
         while not self.stop_event.is_set():
             try:
                 operation = self.prefetch_buffer.get(block=True, timeout=1)
-<<<<<<< HEAD
                 if isinstance(self.storage_backend, MooncakeStore):
                     self.mooncake_page_transfer(operation)
                 else:
                     self.generic_page_transfer(operation)
-=======
-                page_datas = self.storage_backend.batch_get(operation.hash_value)
-                for h, page_data in zip(operation.hash_value, page_datas):
-                    if page_data is None:
-                        logger.warning(
-                            f"Prefetch operation {operation.request_id} failed to retrieve page {h}."
-                        )
-                        break
-                    if operation.increment(self.page_size):
-                        self.mem_pool_host.set_from_flat_data_page(
-                            operation.host_indices[
-                                operation.completed_tokens - self.page_size
-                            ],
-                            page_data,
-                        )
-                    else:
-                        # operation terminated by controller, release pre-allocated memory
-                        self.mem_pool_host.free(
-                            operation.host_indices[operation.completed_tokens :]
-                        )
-                        break
->>>>>>> 66a398f4
             except Empty:
                 continue
 
@@ -704,17 +680,20 @@
         self.backup_queue.put(operation)
         return operation.id
 
-    def generic_page_backup(self, operation):
-        for i in range(0, len(operation.token_ids), self.page_size):
-            last_hash = operation.hash_value[i // self.page_size]
-            success = self.storage_backend.set(
-                last_hash,
-                self.mem_pool_host.get_flat_data_page(operation.host_indices[i]),
-            )
+    def generic_page_backup(self, operation, batch_size=8):
+        for i in range(0, len(operation.hash_value), batch_size):
+            page_hashes = operation.hash_value[i : i + batch_size]
+            page_data = [
+                self.mem_pool_host.get_flat_data_pages(
+                    operation.host_indices[j * self.page_size]
+                )
+                for j in range(i, i + len(page_hashes))
+            ]
+            success = self.storage_backend.batch_set(page_hashes, page_data)
             if not success:
-                logger.warning(f"Failed to write page {last_hash} to storage.")
+                logger.warning(f"Failed to write page {page_hashes} to storage.")
                 break
-            operation.completed_tokens += self.page_size
+            operation.completed_tokens += self.page_size * len(page_hashes)
 
     def mooncake_page_backup(self, operation):
         if len(operation.hash_value):
@@ -755,7 +734,6 @@
                 last_hash = operation.last_hash
                 tokens_to_backup = operation.token_ids
 
-<<<<<<< HEAD
                 backup_hit_count = 0
                 remaining_tokens = len(tokens_to_backup)
                 hash_value = []
@@ -775,25 +753,6 @@
                     self.mooncake_page_backup(operation)
                 else:
                     self.generic_page_backup(operation)
-=======
-                last_hashes, data_pages = [], []
-                for i in range(0, len(tokens_to_backup), self.page_size):
-                    last_hash = get_hash_str(
-                        tokens_to_backup[i : i + self.page_size], last_hash
-                    )
-                    data_page = self.mem_pool_host.get_flat_data_page(
-                        operation.host_indices[i]
-                    )
-                    last_hashes.append(last_hash)
-                    data_pages.append(data_page)
-
-                success = self.storage_backend.batch_set(last_hashes, data_pages)
-                if not success:
-                    logger.warning(f"Failed to write page {last_hashes} to storage.")
-                else:
-                    operation.completed_tokens += len(tokens_to_backup)
-                    operation.hash_value.extend(last_hashes)
->>>>>>> 66a398f4
 
                 min_completed_tokens = operation.completed_tokens
                 if self.tp_world_size > 1:
