--- conflicted
+++ resolved
@@ -59,11 +59,8 @@
     "modelopt": ModelOptFp8Config,
     "w8a8_int8": W8A8Int8Config,
     "w8a8_fp8": W8A8Fp8Config,
-<<<<<<< HEAD
     "moe_wna16": MoeWNA16Config,
-=======
     "compressed-tensors": CompressedTensorsConfig,
->>>>>>> 04e3ff69
 }
 
 # Add vllm-dependent methods if available
