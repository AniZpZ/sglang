import ctypes
import os
import platform

import torch

SYSTEM_ARCH = platform.machine()

cuda_path = f"/usr/local/cuda/targets/{SYSTEM_ARCH}-linux/lib/libcudart.so.12"
if os.path.exists(cuda_path):
    ctypes.CDLL(cuda_path, mode=ctypes.RTLD_GLOBAL)

from sgl_kernel import common_ops
from sgl_kernel.allreduce import *
from sgl_kernel.attention import (
    cutlass_mla_decode,
    cutlass_mla_get_workspace_size,
    lightning_attention_decode,
    merge_state,
    merge_state_v2,
)
from sgl_kernel.cutlass_moe import cutlass_w4a8_moe_mm, get_cutlass_w4a8_moe_mm_data
from sgl_kernel.elementwise import (
    apply_rope_with_cos_sin_cache_inplace,
    fused_add_rmsnorm,
    gelu_and_mul,
    gelu_tanh_and_mul,
    gemma_fused_add_rmsnorm,
    gemma_rmsnorm,
    rmsnorm,
    silu_and_mul,
)
from sgl_kernel.fused_moe import fused_marlin_moe
from sgl_kernel.gemm import (
    awq_dequantize,
    bmm_fp8,
    cutlass_scaled_fp4_mm,
    dsv3_fused_a_gemm,
    dsv3_router_gemm,
    fp8_blockwise_scaled_mm,
    fp8_scaled_mm,
    int8_scaled_mm,
    qserve_w4a8_per_chn_gemm,
    qserve_w4a8_per_group_gemm,
    scaled_fp4_experts_quant,
    scaled_fp4_quant,
    sgl_per_tensor_quant_fp8,
    sgl_per_token_group_quant_fp8,
    sgl_per_token_group_quant_int8,
    sgl_per_token_quant_fp8,
    shuffle_rows,
)
from sgl_kernel.grammar import apply_token_bitmask_inplace_cuda
from sgl_kernel.kvcacheio import (
    transfer_kv_all_layer,
    transfer_kv_all_layer_mla,
    transfer_kv_per_layer,
    transfer_kv_per_layer_mla,
)
from sgl_kernel.marlin import (
    awq_marlin_moe_repack,
    awq_marlin_repack,
    gptq_marlin_repack,
)
from sgl_kernel.moe import (
    apply_shuffle_mul_sum,
    cutlass_fp4_group_mm,
    ep_moe_post_reorder,
    ep_moe_pre_reorder,
    ep_moe_silu_and_mul,
    fp8_blockwise_scaled_grouped_mm,
    moe_align_block_size,
    moe_fused_gate,
    prepare_moe_input,
    topk_softmax,
)
from sgl_kernel.quantization import (
<<<<<<< HEAD
    gptq_marlin_gemm,
=======
    gptq_gemm,
>>>>>>> 44bf3c6e
)
from sgl_kernel.sampling import (
    min_p_sampling_from_probs,
    top_k_renorm_prob,
    top_k_top_p_sampling_from_probs,
    top_p_renorm_prob,
    top_p_sampling_from_probs,
)
from sgl_kernel.spatial import create_greenctx_stream_by_value, get_sm_available
from sgl_kernel.speculative import (
    build_tree_kernel_efficient,
    segment_packbits,
    tree_speculative_sampling_target_only,
    verify_tree_greedy,
)
from sgl_kernel.top_k import fast_topk
from sgl_kernel.version import __version__

build_tree_kernel = (
    None  # TODO(ying): remove this after updating the sglang python code.
)<|MERGE_RESOLUTION|>--- conflicted
+++ resolved
@@ -74,13 +74,7 @@
     prepare_moe_input,
     topk_softmax,
 )
-from sgl_kernel.quantization import (
-<<<<<<< HEAD
-    gptq_marlin_gemm,
-=======
-    gptq_gemm,
->>>>>>> 44bf3c6e
-)
+from sgl_kernel.quantization import gptq_gemm, gptq_marlin_gemm
 from sgl_kernel.sampling import (
     min_p_sampling_from_probs,
     top_k_renorm_prob,
