--- conflicted
+++ resolved
@@ -1,11 +1,8 @@
 import numpy as np
 import pytest
 import torch
-<<<<<<< HEAD
 from sgl_kernel import awq_marlin_repack, gptq_marlin_repack
-=======
-from sgl_kernel import awq_marlin_repack
->>>>>>> 44401358
+
 from sgl_kernel.scalar_type import scalar_types
 
 from sglang.srt.layers.quantization.utils import (
